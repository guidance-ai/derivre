use std::fmt::Debug;

use anyhow::{ensure, Result};
use hashbrown::HashMap;
use regex_syntax::ParserBuilder;

use crate::{
    ast::{
        byteset_256, byteset_clear, byteset_contains, byteset_from_range, byteset_set, Expr,
        ExprSet,
    },
    mapper::map_ast,
    pp::{byte_to_string, byteset_to_string},
    ExprRef, Regex,
};

#[derive(Clone)]
pub struct RegexBuilder {
    parser_builder: ParserBuilder,
    exprset: ExprSet,
    json_quote_cache: HashMap<ExprRef, ExprRef>,
}

#[derive(Clone, Debug)]
pub struct JsonQuoteOptions {
    /// Which escapes to allow (after \).
    /// Represents a set of bytes. Allowed bytes:
    /// n, r, b, t, f, \, ", u
    /// Note that 'u' allows the \uXXXX form only for ASCII control
    /// characters, not general Unicode, in particular for characters
    /// \u0000-\u001F and \u007F (if they are allowed by the regex).
    pub allowed_escapes: String,

    /// When set, "..." will not be added around the final regular expression.
    pub raw_mode: bool,
}

impl JsonQuoteOptions {
    pub fn no_unicode() -> Self {
        Self {
            // \uXXXX not allowed
            allowed_escapes: "nrbtf\\\"".to_string(),
            raw_mode: true,
        }
    }

    pub fn with_unicode() -> Self {
        Self {
            // allow \uXXXX
            allowed_escapes: "nrbtf\\\"u".to_string(),
            raw_mode: true,
        }
    }

    pub fn is_allowed(&self, b: u8) -> bool {
        self.allowed_escapes.as_bytes().contains(&b)
    }

    pub fn set_if_allowed(&self, bs: &mut [u32], b: u8) {
        if self.is_allowed(b) {
            byteset_set(bs, b as usize);
        }
    }
}

#[derive(Clone)]
pub enum RegexAst {
    /// Intersection of the regexes
    And(Vec<RegexAst>),
    /// Union of the regexes
    Or(Vec<RegexAst>),
    /// Concatenation of the regexes
    Concat(Vec<RegexAst>),
    /// Matches the regex; should be at the end of the main regex.
    /// The length of the lookahead can be recovered from the engine.
    LookAhead(Box<RegexAst>),
    /// Matches everything the regex doesn't match.
    /// Can lead to invalid utf8.
    Not(Box<RegexAst>),
    /// Repeat the regex at least min times, at most max times
    /// u32::MAX means infinity
    Repeat(Box<RegexAst>, u32, u32),
    /// MultipleOf(d, s) matches if the input, interpreted as decimal ASCII number, is a multiple of d*10^-s.
    /// EmptyString is not included.
    MultipleOf(u32, u32),
    /// Matches the empty string. Same as Concat([]).
    EmptyString,
    /// Matches nothing. Same as Or([]).
    NoMatch,
    /// Compile the regex using the regex_syntax crate
    Regex(String),
    /// Matches this string only
    Literal(String),
    /// Matches this string of bytes only. Can lead to invalid utf8.
    ByteLiteral(Vec<u8>),
    /// Matches this byte only. If byte is not in 0..127, it may lead to invalid utf8
    Byte(u8),
    /// Matches any byte in the set, expressed as bitset.
    /// Can lead to invalid utf8 if the set is not a subset of 0..127
    ByteSet(Vec<u32>),
    /// Quote the regex as a JSON string.
    /// For example, [A-Z\n]+ becomes ([A-Z]|\\n)+
    JsonQuote(Box<RegexAst>, JsonQuoteOptions),
    /// Reference previously built regex
    ExprRef(ExprRef),
}

impl RegexAst {
    /// Regex is empty iff self ⊆ big
    pub fn contained_in(&self, big: &RegexAst) -> RegexAst {
        let small = self;
        RegexAst::And(vec![small.clone(), RegexAst::Not(Box::new(big.clone()))])
    }

    pub fn get_args(&self) -> &[RegexAst] {
        match self {
            RegexAst::And(asts) | RegexAst::Or(asts) | RegexAst::Concat(asts) => asts,
            RegexAst::LookAhead(ast)
            | RegexAst::Not(ast)
            | RegexAst::Repeat(ast, _, _)
            | RegexAst::JsonQuote(ast, _) => std::slice::from_ref(ast),
            RegexAst::EmptyString
            | RegexAst::MultipleOf(_, _)
            | RegexAst::NoMatch
            | RegexAst::Regex(_)
            | RegexAst::Literal(_)
            | RegexAst::ByteLiteral(_)
            | RegexAst::ExprRef(_)
            | RegexAst::Byte(_)
            | RegexAst::ByteSet(_) => &[],
        }
    }

    pub fn tag(&self) -> &'static str {
        match self {
            RegexAst::And(_) => "And",
            RegexAst::Or(_) => "Or",
            RegexAst::Concat(_) => "Concat",
            RegexAst::LookAhead(_) => "LookAhead",
            RegexAst::Not(_) => "Not",
            RegexAst::EmptyString => "EmptyString",
            RegexAst::NoMatch => "NoMatch",
            RegexAst::Regex(_) => "Regex",
            RegexAst::Literal(_) => "Literal",
            RegexAst::ByteLiteral(_) => "ByteLiteral",
            RegexAst::ExprRef(_) => "ExprRef",
            RegexAst::Repeat(_, _, _) => "Repeat",
            RegexAst::Byte(_) => "Byte",
            RegexAst::ByteSet(_) => "ByteSet",
<<<<<<< HEAD
            RegexAst::MultipleOf(_, _) => "MultipleOf",
=======
            RegexAst::MultipleOf(_) => "MultipleOf",
            RegexAst::JsonQuote(_, _) => "JsonQuote",
>>>>>>> 68f0e0af
        }
    }

    pub fn write_to_str(&self, dst: &mut String, max_len: usize, exprset: Option<&ExprSet>) {
        let mut todo = vec![Some(self)];
        while let Some(ast) = todo.pop() {
            if dst.len() >= max_len {
                dst.push_str("...");
                break;
            }
            if ast.is_none() {
                dst.push_str(")");
                continue;
            }
            let ast = ast.unwrap();
            dst.push_str(" (");
            dst.push_str(ast.tag());
            todo.push(None);
            match ast {
                RegexAst::And(_)
                | RegexAst::Or(_)
                | RegexAst::Concat(_)
                | RegexAst::LookAhead(_)
                | RegexAst::Not(_) => {}
                RegexAst::Byte(b) => {
                    dst.push_str(" ");
                    dst.push_str(&byte_to_string(*b));
                }
                RegexAst::ByteSet(bs) => {
                    dst.push_str(" ");
                    if bs.len() == 256 / 32 {
                        dst.push_str(&byteset_to_string(&bs));
                    } else {
                        dst.push_str(&format!("invalid byteset len: {}", bs.len()))
                    }
                }
                RegexAst::Regex(s) | RegexAst::Literal(s) => {
                    dst.push_str(&format!(" {:?}", s));
                }
                RegexAst::ByteLiteral(s) => {
                    dst.push_str(&format!(" {:?}", String::from_utf8_lossy(&s)));
                }
                RegexAst::ExprRef(r) => {
                    if let Some(es) = exprset {
                        let e_len = max_len.saturating_sub(dst.len());
                        dst.push_str(&format!(" {}", es.expr_to_string_max_len(*r, e_len)));
                    } else {
                        dst.push_str(&format!(" {}", r.as_usize()));
                    }
                }
                RegexAst::Repeat(_, min, max) => {
                    dst.push_str(&format!("{{{},{}}} ", min, max));
                }
                RegexAst::MultipleOf(d, s) => {
                    if *s == 0 {
                        dst.push_str(&format!(" % {} == 0 ", d));
                    } else {
                        dst.push_str(&format!(" % {}x10^-{} == 0", d, s));
                    }
                }
                RegexAst::JsonQuote(_, opts) => {
                    dst.push_str(&format!(" {:?}", opts));
                }
                RegexAst::EmptyString | RegexAst::NoMatch => {}
            }
            for c in ast.get_args().iter().rev() {
                todo.push(Some(c));
            }
        }
    }
}

impl Debug for RegexAst {
    fn fmt(&self, f: &mut std::fmt::Formatter<'_>) -> std::fmt::Result {
        let mut s = String::new();
        self.write_to_str(&mut s, 512, None);
        write!(f, "{}", s)
    }
}

impl RegexBuilder {
    pub fn new() -> Self {
        Self {
            parser_builder: ParserBuilder::new(),
            exprset: ExprSet::new(256),
            json_quote_cache: HashMap::new(),
        }
    }

    pub fn to_regex_limited(&self, r: ExprRef, max_fuel: u64) -> Result<Regex> {
        Regex::new_with_exprset(&self.exprset, r, max_fuel)
    }

    pub fn to_regex(&self, r: ExprRef) -> Regex {
        Regex::new_with_exprset(&self.exprset, r, u64::MAX).unwrap()
    }

    pub fn exprset(&self) -> &ExprSet {
        &self.exprset
    }

    pub fn json_quote(&mut self, e: ExprRef, options: &JsonQuoteOptions) -> Result<ExprRef> {
        // returns Some(X) iff b should quoted as \X
        fn quote(b: u8) -> Option<u8> {
            match b {
                b'\\' => Some(b'\\'),
                b'"' => Some(b'"'),
                0x08 => Some(b'b'),
                0x0C => Some(b'f'),
                b'\n' => Some(b'n'),
                b'\r' => Some(b'r'),
                b'\t' => Some(b't'),
                _ => None,
            }
        }

        // byteset of all possible single-char quotes
        fn single_quote_byteset(include_nl: bool, options: &JsonQuoteOptions) -> Vec<u32> {
            let mut quoted_bs = byteset_256();
            for c in b"\"\\bfrt" {
                options.set_if_allowed(&mut quoted_bs, *c);
            }
            if include_nl {
                options.set_if_allowed(&mut quoted_bs, b'n');
            }
            quoted_bs
        }

        // all hex digits, including A or not
        fn hex_byteset(include_nl: bool) -> Vec<u32> {
            let mut hex_bs = byteset_256();
            for c in b"0123456789bcdefBCDEF" {
                byteset_set(&mut hex_bs, *c as usize);
            }
            if include_nl {
                byteset_set(&mut hex_bs, b'A' as usize);
                byteset_set(&mut hex_bs, b'a' as usize);
            }
            hex_bs
        }

        // all control characters, including \n or not
        fn quote_all_ctrl(
            exprset: &mut ExprSet,
            include_nl: bool,
            options: &JsonQuoteOptions,
        ) -> ExprRef {
            let upref = exprset.mk_literal("u00");
            let backslash = exprset.mk_byte(b'\\');
            let single_quote = exprset.mk_byte_set(&single_quote_byteset(include_nl, options));
            let u0000 = if !options.is_allowed(b'u') {
                ExprRef::NO_MATCH
            } else if include_nl {
                let hex0 = exprset.mk_byte_set(&byteset_from_range(b'0', b'1'));
                let hex1 = exprset.mk_byte_set(&hex_byteset(include_nl));
                exprset.mk_concat(&mut vec![upref, hex0, hex1])
            } else {
                let n0 = exprset.mk_byte(b'0');
                let n1 = exprset.mk_byte(b'1');
                let hex0 = exprset.mk_byte_set(&hex_byteset(false));
                let hex0 = exprset.mk_concat(&mut vec![n0, hex0]);
                let hex1 = exprset.mk_byte_set(&hex_byteset(true));
                let hex1 = exprset.mk_concat(&mut vec![n1, hex1]);
                let hex01 = exprset.mk_or(&mut vec![hex0, hex1]);
                exprset.mk_concat(&mut vec![upref, hex01])
            };

            let u_or_single = exprset.mk_or(&mut vec![u0000, single_quote]);
            exprset.mk_concat(&mut vec![backslash, u_or_single])
        }

        fn quote_byteset(
            exprset: &mut ExprSet,
            bs: Vec<u32>,
            options: &JsonQuoteOptions,
        ) -> ExprRef {
            let upref = exprset.mk_literal("u00");
            let backslash = exprset.mk_byte(b'\\');

            let quoted = if bs[0] == (0xffff_ffff & !(1 << b'\n')) {
                // everything except for \n
                quote_all_ctrl(exprset, false, options)
            } else if bs[0] == 0xffff_ffff {
                // everything
                quote_all_ctrl(exprset, true, options)
            } else {
                let mut quoted_bs = byteset_256();
                let mut other_bytes = vec![];
                for b in 0..32 {
                    if byteset_contains(&bs, b) {
                        if let Some(q) = quote(b as u8) {
                            options.set_if_allowed(&mut quoted_bs, q);
                        }
                        if options.is_allowed(b'u') {
                            let other = exprset.mk_literal(&format!("{:02x}", b));
                            other_bytes.push(other);
                            let other = exprset.mk_literal(&format!("{:02X}", b));
                            other_bytes.push(other);
                        }
                    }
                }

                let quoted_bs = exprset.mk_byte_set(&quoted_bs);
                let other_bytes = exprset.mk_or(&mut other_bytes);
                let other_bytes = exprset.mk_concat(&mut vec![upref, other_bytes]);

                let quoted_or_other = exprset.mk_or(&mut vec![quoted_bs, other_bytes]);
                exprset.mk_concat(&mut vec![backslash, quoted_or_other])
            };

            let mut bs_without_ctrl = bs;
            bs_without_ctrl[0] = 0;
            let mut alts = vec![quoted];
            if byteset_contains(&bs_without_ctrl, b'\\' as usize) {
                if options.is_allowed(b'\\') {
                    alts.push(exprset.mk_literal("\\\\"));
                }
                byteset_clear(&mut bs_without_ctrl, b'\\' as usize);
            }
            if byteset_contains(&bs_without_ctrl, b'"' as usize) {
                if options.is_allowed(b'"') {
                    alts.push(exprset.mk_literal("\\\""));
                }
                byteset_clear(&mut bs_without_ctrl, b'"' as usize);
            }
            if byteset_contains(&bs_without_ctrl, 0x7F) {
                if options.is_allowed(b'u') {
                    alts.push(exprset.mk_literal("\\u007F"));
                    alts.push(exprset.mk_literal("\\u007f"));
                }
                byteset_clear(&mut bs_without_ctrl, 0x7F);
            }
            let bs_without_ctrl = exprset.mk_byte_set(&bs_without_ctrl);
            alts.push(bs_without_ctrl);
            exprset.mk_or(&mut alts)
        }

        for c in options.allowed_escapes.as_bytes() {
            ensure!(
                b"\"\\bfnrtu".contains(c),
                "invalid escape character in allowed_escapes: {}",
                *c as char
            );
        }

        let r = self.exprset.map(
            e,
            &mut self.json_quote_cache,
            false,
            |e| e,
            |exprset, args, e| -> ExprRef {
                match exprset.get(e) {
                    Expr::ByteSet(bs) => {
                        let has_bytes_below_0x20 = bs[0] != 0;
                        if has_bytes_below_0x20
                            || byteset_contains(&bs, b'\\' as usize)
                            || byteset_contains(&bs, b'"' as usize)
                            || byteset_contains(&bs, 0x7F)
                        {
                            let bs = bs.to_vec();
                            quote_byteset(exprset, bs, &options)
                        } else {
                            // no need to quote
                            e
                        }
                    }
                    Expr::Byte(b) => {
                        if b < 0x20 || b"\"\\\x7F".contains(&b) {
                            quote_byteset(exprset, byteset_from_range(b, b), &options)
                        } else {
                            // no need to quote
                            e
                        }
                    }
                    // always identity
                    Expr::EmptyString | Expr::NoMatch | Expr::RemainderIs(_, _) => e,
                    // if all args map to themselves, return back the same expression
                    x if x.args() == args => e,
                    // otherwise, actually map the args
                    Expr::And(_, _) => exprset.mk_and(args),
                    Expr::Or(_, _) => exprset.mk_or(args),
                    Expr::Concat(_, _) => exprset.mk_concat(args),
                    Expr::Not(_, _) => exprset.mk_not(args[0]),
                    Expr::Lookahead(_, _, _) => exprset.mk_lookahead(args[0], 0),
                    Expr::Repeat(_, _, min, max) => exprset.mk_repeat(args[0], min, max),
                }
<<<<<<< HEAD
                Expr::RemainderIs {
                    divisor,
                    remainder,
                    scale,
                    fractional_part,
                } => exprset.mk_remainder_is(divisor, remainder, scale, fractional_part),
                Expr::And(_, _) => exprset.mk_and(args),
                Expr::Or(_, _) => exprset.mk_or(args),
                Expr::Concat(_, _) => exprset.mk_concat(args),
                Expr::Not(_, _) => exprset.mk_not(args[0]),
                Expr::Lookahead(_, _, _) => exprset.mk_lookahead(args[0], 0),
                Expr::Repeat(_, _, min, max) => exprset.mk_repeat(args[0], min, max),
            }
        });
=======
            },
        );
>>>>>>> 68f0e0af

        let quote = self.exprset.mk_byte(b'"');
        let r = if options.raw_mode {
            r
        } else {
            self.exprset.mk_concat(&mut vec![quote, r, quote])
        };
        Ok(r)
    }

    pub fn mk_regex(&mut self, s: &str) -> Result<ExprRef> {
        let parser = self.parser_builder.build();
        self.exprset.parse_expr(parser, s)
    }

    pub fn mk_regex_and(&mut self, s: &[&str]) -> Result<ExprRef> {
        let args = s
            .iter()
            .map(|s| Ok(RegexAst::ExprRef(self.mk_regex(s)?)))
            .collect::<Result<Vec<_>>>()?;
        self.mk(&RegexAst::And(args))
    }

    pub fn mk_contained_in(&mut self, small: &str, big: &str) -> Result<ExprRef> {
        let a = RegexAst::ExprRef(self.mk_regex(&small)?);
        let b = RegexAst::ExprRef(self.mk_regex(&big)?);
        self.mk(&a.contained_in(&b))
    }

    pub fn mk_contained_in_ast(&mut self, small: &RegexAst, big: &RegexAst) -> Result<ExprRef> {
        let a = RegexAst::ExprRef(self.mk(&small)?);
        let b = RegexAst::ExprRef(self.mk(&big)?);
        self.mk(&a.contained_in(&b))
    }

    pub fn is_contained_in(&mut self, small: &str, big: &str, max_fuel: u64) -> Result<bool> {
        let r = self.mk_contained_in(small, big)?;
        Ok(self.to_regex_limited(r, max_fuel)?.always_empty())
    }

    pub fn mk(&mut self, ast: &RegexAst) -> Result<ExprRef> {
        map_ast(
            ast,
            |ast| ast.get_args(),
            |ast, new_args| {
                let r = match ast {
                    RegexAst::Regex(s) => self.mk_regex(s)?,
                    RegexAst::JsonQuote(_, opts) => self.json_quote(new_args[0], opts)?,
                    RegexAst::ExprRef(r) => {
                        ensure!(self.exprset.is_valid(*r), "invalid ref");
                        *r
                    }
                    RegexAst::And(_) => self.exprset.mk_and(new_args),
                    RegexAst::Or(_) => self.exprset.mk_or(new_args),
                    RegexAst::Concat(_) => self.exprset.mk_concat(new_args),
                    RegexAst::Not(_) => self.exprset.mk_not(new_args[0]),
                    RegexAst::LookAhead(_) => self.exprset.mk_lookahead(new_args[0], 0),
                    RegexAst::EmptyString => ExprRef::EMPTY_STRING,
                    RegexAst::NoMatch => ExprRef::NO_MATCH,
                    RegexAst::Literal(s) => self.exprset.mk_literal(s),
                    RegexAst::ByteLiteral(s) => self.exprset.mk_byte_literal(s),
                    RegexAst::Repeat(_, min, max) => {
                        self.exprset.mk_repeat(new_args[0], *min, *max)
                    }
                    RegexAst::MultipleOf(d, s) => {
                        ensure!(*d > 0, "invalid multiple of");
                        self.exprset.mk_remainder_is(*d, *d, *s, false)
                    }
                    RegexAst::Byte(b) => self.exprset.mk_byte(*b),
                    RegexAst::ByteSet(bs) => {
                        ensure!(
                            bs.len() == self.exprset.alphabet_words(),
                            "invalid byteset len"
                        );
                        self.exprset.mk_byte_set(bs)
                    }
                };
                Ok(r)
            },
        )
    }

    pub fn is_nullable(&self, r: ExprRef) -> bool {
        self.exprset.is_nullable(r)
    }
}

// regex flags; docs copied from regex_syntax crate
impl RegexBuilder {
    /// Enable or disable the Unicode flag (`u`) by default.
    ///
    /// By default this is **enabled**. It may alternatively be selectively
    /// disabled in the regular expression itself via the `u` flag.
    ///
    /// Note that unless `utf8` is disabled (it's enabled by default), a
    /// regular expression will fail to parse if Unicode mode is disabled and a
    /// sub-expression could possibly match invalid UTF-8.
    pub fn unicode(&mut self, unicode: bool) -> &mut Self {
        self.parser_builder.unicode(unicode);
        self
    }

    /// When disabled, translation will permit the construction of a regular
    /// expression that may match invalid UTF-8.
    ///
    /// When enabled (the default), the translator is guaranteed to produce an
    /// expression that, for non-empty matches, will only ever produce spans
    /// that are entirely valid UTF-8 (otherwise, the translator will return an
    /// error).
    pub fn utf8(&mut self, utf8: bool) -> &mut Self {
        self.parser_builder.utf8(utf8);
        self
    }

    /// Enable verbose mode in the regular expression.
    ///
    /// When enabled, verbose mode permits insignificant whitespace in many
    /// places in the regular expression, as well as comments. Comments are
    /// started using `#` and continue until the end of the line.
    ///
    /// By default, this is disabled. It may be selectively enabled in the
    /// regular expression by using the `x` flag regardless of this setting.
    pub fn ignore_whitespace(&mut self, ignore_whitespace: bool) -> &mut Self {
        self.parser_builder.ignore_whitespace(ignore_whitespace);
        self
    }

    /// Enable or disable the case insensitive flag by default.
    ///
    /// By default this is disabled. It may alternatively be selectively
    /// enabled in the regular expression itself via the `i` flag.
    pub fn case_insensitive(&mut self, case_insensitive: bool) -> &mut Self {
        self.parser_builder.case_insensitive(case_insensitive);
        self
    }

    /// Enable or disable the "dot matches any character" flag by default.
    ///
    /// By default this is disabled. It may alternatively be selectively
    /// enabled in the regular expression itself via the `s` flag.
    pub fn dot_matches_new_line(&mut self, dot_matches_new_line: bool) -> &mut Self {
        self.parser_builder
            .dot_matches_new_line(dot_matches_new_line);
        self
    }
}<|MERGE_RESOLUTION|>--- conflicted
+++ resolved
@@ -147,12 +147,8 @@
             RegexAst::Repeat(_, _, _) => "Repeat",
             RegexAst::Byte(_) => "Byte",
             RegexAst::ByteSet(_) => "ByteSet",
-<<<<<<< HEAD
             RegexAst::MultipleOf(_, _) => "MultipleOf",
-=======
-            RegexAst::MultipleOf(_) => "MultipleOf",
             RegexAst::JsonQuote(_, _) => "JsonQuote",
->>>>>>> 68f0e0af
         }
     }
 
@@ -428,7 +424,7 @@
                         }
                     }
                     // always identity
-                    Expr::EmptyString | Expr::NoMatch | Expr::RemainderIs(_, _) => e,
+                    Expr::EmptyString | Expr::NoMatch | Expr::RemainderIs { .. } => e,
                     // if all args map to themselves, return back the same expression
                     x if x.args() == args => e,
                     // otherwise, actually map the args
@@ -439,25 +435,8 @@
                     Expr::Lookahead(_, _, _) => exprset.mk_lookahead(args[0], 0),
                     Expr::Repeat(_, _, min, max) => exprset.mk_repeat(args[0], min, max),
                 }
-<<<<<<< HEAD
-                Expr::RemainderIs {
-                    divisor,
-                    remainder,
-                    scale,
-                    fractional_part,
-                } => exprset.mk_remainder_is(divisor, remainder, scale, fractional_part),
-                Expr::And(_, _) => exprset.mk_and(args),
-                Expr::Or(_, _) => exprset.mk_or(args),
-                Expr::Concat(_, _) => exprset.mk_concat(args),
-                Expr::Not(_, _) => exprset.mk_not(args[0]),
-                Expr::Lookahead(_, _, _) => exprset.mk_lookahead(args[0], 0),
-                Expr::Repeat(_, _, min, max) => exprset.mk_repeat(args[0], min, max),
-            }
-        });
-=======
             },
         );
->>>>>>> 68f0e0af
 
         let quote = self.exprset.mk_byte(b'"');
         let r = if options.raw_mode {
